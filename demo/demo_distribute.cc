--- conflicted
+++ resolved
@@ -28,11 +28,7 @@
 const char *usage_text=
     "[OPTION]\n"
     "  -m METHOD Method to use: steps, multinomial, adjpareto, efraimidis, oss,\n"
-<<<<<<< HEAD
-    "                           cpsprej\n"
-=======
     "                           cpsrej\n"
->>>>>>> bb983a04
     "  -c N      Count to distribute\n"
     "  -c N-M    Select counts uniformly in interval [N,M]\n"
     "  -b N      Distribute among N bins\n"
@@ -52,19 +48,11 @@
     "  oss:            Ordered systematic sampling without replacement\n"
     "  adjpareto:      Adjusted Pareto reservoir sampling without replacement\n"
     "  efraimidis:     Efraimidis and Spirakis reservoir sampling without replacement\n"
-<<<<<<< HEAD
-    "  cpsprej:       Conditional Poisson sampler using Poisson rejective scheme\n\n"
-    "Normalised results are scaled by inverse bin weight; weights are scaled so that\n"
-    "the total weight is the number of bins.\n";
-
-enum method_enum { STEPS, MULTINOMIAL, OSS, ADJPARETO, EFRAIMIDIS, CPSPREJ, UNKNOWN_METHOD };
-=======
     "  cpsrej:         Conditional Poisson sampler using Poisson rejective scheme\n\n"
     "Normalised results are scaled by inverse bin weight; weights are scaled so that\n"
     "the total weight is the number of bins.\n";
 
 enum method_enum { STEPS, MULTINOMIAL, OSS, ADJPARETO, EFRAIMIDIS, CPSREJ, UNKNOWN_METHOD };
->>>>>>> bb983a04
 enum weights_enum { CONSTANT, GEOMETRIC, LINEAR };
 
 struct cl_args {
@@ -89,11 +77,7 @@
     {"oss", OSS},
     {"adjpareto", ADJPARETO},
     {"efraimidis", EFRAIMIDIS},
-<<<<<<< HEAD
-    {"cpsprej", CPSPREJ},
-=======
     {"cpsrej", CPSREJ},
->>>>>>> bb983a04
     {0, UNKNOWN_METHOD}
 };
 
@@ -488,11 +472,7 @@
         case EFRAIMIDIS:
             distribute_generic<rdmini::efraimidis_spirakis_sampler>(count,R,bin,weight);
             break;
-<<<<<<< HEAD
-        case CPSPREJ:
-=======
         case CPSREJ:
->>>>>>> bb983a04
             distribute_generic<rdmini::cps_poisson_rejective>(count,R,bin,weight);
             break;
         default:
