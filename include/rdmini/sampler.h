--- conflicted
+++ resolved
@@ -424,22 +424,6 @@
                 psi[i]=pi[i]/(1-pi[i])*(1-psi[i]);
                 denom+=psi[i];
             }
-<<<<<<< HEAD
-            real_type scale=j/denom;
-            for (auto &x: psi) x*=scale;
-        }
-    }
-
-    // invert inclusion probabilities in-place to the with-replacement Poisson probabilities
-    template <typename real_type=double>
-    void invert_cps_probabilities(size_t n,std::vector<real_type> &pi,
-                                  real_type abs_tol=2*std::numeric_limits<real_type>::epsilon()) {
-        auto N=pi.size();
-
-        // quasi-Newton following Tillé §5.6.3
-        // This is not guaranteed to converge! So we do a dodgy greedy line search
-        // on the q-N direction at each step.
-=======
 
             real_type scale=j/denom;
             for (auto &x: psi) {
@@ -460,21 +444,13 @@
         // This does not always converge! So we'll try a greedy line search
         // on the q-N direction at each step. This still won't necessarily converge,
         // but it is more robust than the original algorithm.
->>>>>>> bb983a04
 
         std::vector<real_type> pibar(pi),pix(N),psi(N),delta(N);
 
         // adaptive step scaling parameters
-<<<<<<< HEAD
-        double beta=0.2; // scale when admissible
-        double gamma=0.5; // scale when inadmissible
-
-        double alpha=1;
-=======
         double alpha=1;   // step scale
         double beta=0.2;  // scale towards one when admissible
         double gamma=0.1; // scale towards zero when inadmissible
->>>>>>> bb983a04
 
         // compute initial directional vector pi-psi(pibar,n)
         conditional_psi(n,pibar,psi);
@@ -508,39 +484,20 @@
             dmax=0;
             for (size_t i=0; i<N; ++i) {
                 delta[i]=pi[i]-psi[i];
-<<<<<<< HEAD
+
                 dmax=std::max(dmax,std::abs(delta[i]));
             }
 
-            alpha=1-gamma*(1-alpha);
-            std::cerr << "* admissible: new alpha: " << alpha <<"\n";
-            std::cerr << "* admissible: new dmax: " << dmax <<"\n";
-=======
-
-                dmax=std::max(dmax,std::abs(delta[i]));
-            }
-
             alpha=1-(1-beta)*(1-alpha);
->>>>>>> bb983a04
             continue;
 
         inadmissible:
             // reduce alpha and try again
-<<<<<<< HEAD
-            alpha*=beta;
-            std::cerr << "inadmissible: new alpha: " << alpha <<"\n";
-        }
-
-        for (int i=0; i<N; ++i)
-           std::cerr << i << "\t" << pi[i] << "\t" << psi[i] << "\t" << pibar[i] << "\n";
-
-=======
             alpha*=gamma;
             if (alpha<abs_tol)
                 throw std::runtime_error("cps pi inversion failed to converge, with delta "+std::to_string(dmax));
         }
 
->>>>>>> bb983a04
         pi=pibar;
     }
 }
@@ -549,19 +506,12 @@
     using size_type=std::size_t;
     using real_type=double;
 
-<<<<<<< HEAD
-    cps_multinomial_rejective() {}
-
-    template <typename Iter>
-    cps_multinomial_rejective(size_type n_,Iter b,Iter e): P(n_,b,e) {}
-=======
     static constexpr real_type default_tolerance=4*std::numeric_limits<real_type>::epsilon();
 
     cps_multinomial_rejective() {}
 
     template <typename Iter>
     cps_multinomial_rejective(size_type n_,Iter b,Iter e,double abs_tol=default_tolerance): P(n_,b,e,abs_tol) {}
->>>>>>> bb983a04
 
     struct param_type {
         size_type n=0;
@@ -570,16 +520,9 @@
         param_type() {}
 
         template <typename Iter>
-<<<<<<< HEAD
-        param_type(size_type n_,Iter pi_begin,Iter pi_end): n(n_) {
-            std::vector<real_type> pi(pi_begin,pi_end);
-            //std::vector<real_type> pi={0.07,0.17,0.41,0.61,0.83,0.91};
-            impl::invert_cps_probabilities(n,pi); //,1e-6);
-=======
         param_type(size_type n_,Iter pi_begin,Iter pi_end,double abs_tol): n(n_) {
             std::vector<real_type> pi(pi_begin,pi_end);
             impl::invert_cps_probabilities(n,pi,abs_tol);
->>>>>>> bb983a04
 
             // convert pi for unconditional Poisson to mu for multinomial on n
             double sum=0;
@@ -632,10 +575,6 @@
                 w=o;
                 i=0;
                 ++rejects;
-<<<<<<< HEAD
-                std::cerr << "reject" << rejects << ": " << k << " drawn twice\n";
-=======
->>>>>>> bb983a04
             }
             else {
                 drawn[k]=true;
@@ -648,8 +587,6 @@
     }
 };
 
-<<<<<<< HEAD
-=======
 struct cps_poisson_rejective {
     using size_type=std::size_t;
     using real_type=double;
@@ -726,7 +663,6 @@
     }
 };
 
->>>>>>> bb983a04
 
 } // namespace rdmini
 
